/*
 * Copyright Elasticsearch B.V. and/or licensed to Elasticsearch B.V. under one
 * or more contributor license agreements. Licensed under the Elastic License;
 * you may not use this file except in compliance with the Elastic License.
 */

package org.elasticsearch.xpack.ccr.repository;

import com.carrotsearch.hppc.cursors.IntObjectCursor;
import com.carrotsearch.hppc.cursors.ObjectObjectCursor;
import org.apache.lucene.index.IndexCommit;
import org.elasticsearch.ElasticsearchException;
import org.elasticsearch.ExceptionsHelper;
import org.elasticsearch.Version;
<<<<<<< HEAD
import org.elasticsearch.action.AddRetentionLeaseAction;
=======
import org.elasticsearch.action.ActionListener;
>>>>>>> c0328d5d
import org.elasticsearch.action.admin.cluster.state.ClusterStateRequest;
import org.elasticsearch.action.admin.cluster.state.ClusterStateResponse;
import org.elasticsearch.action.admin.indices.mapping.put.PutMappingRequest;
import org.elasticsearch.action.support.PlainActionFuture;
import org.elasticsearch.client.Client;
import org.elasticsearch.cluster.metadata.IndexMetaData;
import org.elasticsearch.cluster.metadata.MappingMetaData;
import org.elasticsearch.cluster.metadata.MetaData;
import org.elasticsearch.cluster.metadata.RepositoryMetaData;
import org.elasticsearch.cluster.node.DiscoveryNode;
import org.elasticsearch.common.Strings;
import org.elasticsearch.common.UUIDs;
import org.elasticsearch.common.collect.ImmutableOpenMap;
import org.elasticsearch.common.collect.Tuple;
import org.elasticsearch.common.component.AbstractLifecycleComponent;
import org.elasticsearch.common.metrics.CounterMetric;
import org.elasticsearch.common.settings.Settings;
import org.elasticsearch.common.unit.ByteSizeValue;
import org.elasticsearch.common.unit.TimeValue;
import org.elasticsearch.common.util.concurrent.AbstractRunnable;
import org.elasticsearch.index.Index;
import org.elasticsearch.index.engine.EngineException;
import org.elasticsearch.index.seqno.LocalCheckpointTracker;
import org.elasticsearch.index.shard.IndexShard;
import org.elasticsearch.index.shard.IndexShardRecoveryException;
import org.elasticsearch.index.shard.ShardId;
import org.elasticsearch.index.snapshots.IndexShardRestoreFailedException;
import org.elasticsearch.index.snapshots.IndexShardSnapshotStatus;
import org.elasticsearch.index.snapshots.blobstore.BlobStoreIndexShardSnapshot.FileInfo;
import org.elasticsearch.index.snapshots.blobstore.SnapshotFiles;
import org.elasticsearch.index.store.Store;
import org.elasticsearch.index.store.StoreFileMetaData;
import org.elasticsearch.indices.recovery.MultiFileWriter;
import org.elasticsearch.indices.recovery.RecoveryState;
import org.elasticsearch.repositories.IndexId;
import org.elasticsearch.repositories.Repository;
import org.elasticsearch.repositories.RepositoryData;
import org.elasticsearch.repositories.blobstore.FileRestoreContext;
import org.elasticsearch.snapshots.SnapshotId;
import org.elasticsearch.snapshots.SnapshotInfo;
import org.elasticsearch.snapshots.SnapshotShardFailure;
import org.elasticsearch.snapshots.SnapshotState;
import org.elasticsearch.threadpool.ThreadPool;
import org.elasticsearch.xpack.ccr.Ccr;
import org.elasticsearch.xpack.ccr.CcrLicenseChecker;
import org.elasticsearch.xpack.ccr.CcrSettings;
import org.elasticsearch.xpack.ccr.action.CcrRequests;
import org.elasticsearch.xpack.ccr.action.repositories.ClearCcrRestoreSessionAction;
import org.elasticsearch.xpack.ccr.action.repositories.ClearCcrRestoreSessionRequest;
import org.elasticsearch.xpack.ccr.action.repositories.GetCcrRestoreFileChunkAction;
import org.elasticsearch.xpack.ccr.action.repositories.GetCcrRestoreFileChunkRequest;
import org.elasticsearch.xpack.ccr.action.repositories.PutCcrRestoreSessionAction;
import org.elasticsearch.xpack.ccr.action.repositories.PutCcrRestoreSessionRequest;

import java.io.Closeable;
import java.io.IOException;
import java.io.InputStream;
import java.util.ArrayDeque;
import java.util.ArrayList;
import java.util.Collections;
import java.util.Comparator;
import java.util.HashMap;
import java.util.List;
import java.util.Map;
import java.util.Set;
import java.util.concurrent.atomic.AtomicReference;
import java.util.function.LongConsumer;
import java.util.function.Supplier;

import static org.elasticsearch.index.seqno.SequenceNumbers.NO_OPS_PERFORMED;


/**
 * This repository relies on a remote cluster for Ccr restores. It is read-only so it can only be used to
 * restore shards/indexes that exist on the remote cluster.
 */
public class CcrRepository extends AbstractLifecycleComponent implements Repository {

    public static final String LATEST = "_latest_";
    public static final String TYPE = "_ccr_";
    public static final String NAME_PREFIX = "_ccr_";
    private static final SnapshotId SNAPSHOT_ID = new SnapshotId(LATEST, LATEST);
    private static final String IN_SYNC_ALLOCATION_ID = "ccr_restore";

    private final RepositoryMetaData metadata;
    private final CcrSettings ccrSettings;
    private final String remoteClusterAlias;
    private final Client client;
    private final CcrLicenseChecker ccrLicenseChecker;
    private final ThreadPool threadPool;

    private final CounterMetric throttledTime = new CounterMetric();
    
    public CcrRepository(RepositoryMetaData metadata, Client client, CcrLicenseChecker ccrLicenseChecker, Settings settings,
                         CcrSettings ccrSettings, ThreadPool threadPool) {
        this.metadata = metadata;
        this.ccrSettings = ccrSettings;
        assert metadata.name().startsWith(NAME_PREFIX) : "CcrRepository metadata.name() must start with: " + NAME_PREFIX;
        this.remoteClusterAlias = Strings.split(metadata.name(), NAME_PREFIX)[1];
        this.ccrLicenseChecker = ccrLicenseChecker;
        this.client = client;
        this.threadPool = threadPool;
    }

    @Override
    protected void doStart() {

    }

    @Override
    protected void doStop() {

    }

    @Override
    protected void doClose() {

    }

    @Override
    public RepositoryMetaData getMetadata() {
        return metadata;
    }

    @Override
    public SnapshotInfo getSnapshotInfo(SnapshotId snapshotId) {
        assert SNAPSHOT_ID.equals(snapshotId) : "RemoteClusterRepository only supports " + SNAPSHOT_ID + " as the SnapshotId";
        Client remoteClient = client.getRemoteClusterClient(remoteClusterAlias);
        ClusterStateResponse response = remoteClient.admin().cluster().prepareState().clear().setMetaData(true).setNodes(true)
            .get(ccrSettings.getRecoveryActionTimeout());
        ImmutableOpenMap<String, IndexMetaData> indicesMap = response.getState().metaData().indices();
        ArrayList<String> indices = new ArrayList<>(indicesMap.size());
        indicesMap.keysIt().forEachRemaining(indices::add);

        return new SnapshotInfo(snapshotId, indices, SnapshotState.SUCCESS, response.getState().getNodes().getMaxNodeVersion());
    }

    @Override
    public MetaData getSnapshotGlobalMetaData(SnapshotId snapshotId) {
        assert SNAPSHOT_ID.equals(snapshotId) : "RemoteClusterRepository only supports " + SNAPSHOT_ID + " as the SnapshotId";
        Client remoteClient = client.getRemoteClusterClient(remoteClusterAlias);
        // We set a single dummy index name to avoid fetching all the index data
        ClusterStateRequest clusterStateRequest = CcrRequests.metaDataRequest("dummy_index_name");
        ClusterStateResponse clusterState = remoteClient.admin().cluster().state(clusterStateRequest)
            .actionGet(ccrSettings.getRecoveryActionTimeout());
        return clusterState.getState().metaData();
    }

    @Override
    public IndexMetaData getSnapshotIndexMetaData(SnapshotId snapshotId, IndexId index) throws IOException {
        assert SNAPSHOT_ID.equals(snapshotId) : "RemoteClusterRepository only supports " + SNAPSHOT_ID + " as the SnapshotId";
        String leaderIndex = index.getName();
        Client remoteClient = client.getRemoteClusterClient(remoteClusterAlias);

        ClusterStateRequest clusterStateRequest = CcrRequests.metaDataRequest(leaderIndex);
        ClusterStateResponse clusterState = remoteClient.admin().cluster().state(clusterStateRequest)
            .actionGet(ccrSettings.getRecoveryActionTimeout());

        // Validates whether the leader cluster has been configured properly:
        PlainActionFuture<String[]> future = PlainActionFuture.newFuture();
        IndexMetaData leaderIndexMetaData = clusterState.getState().metaData().index(leaderIndex);
        ccrLicenseChecker.fetchLeaderHistoryUUIDs(remoteClient, leaderIndexMetaData, future::onFailure, future::onResponse);
        String[] leaderHistoryUUIDs = future.actionGet(ccrSettings.getRecoveryActionTimeout());

        IndexMetaData.Builder imdBuilder = IndexMetaData.builder(leaderIndex);
        // Adding the leader index uuid for each shard as custom metadata:
        Map<String, String> metadata = new HashMap<>();
        metadata.put(Ccr.CCR_CUSTOM_METADATA_LEADER_INDEX_SHARD_HISTORY_UUIDS, String.join(",", leaderHistoryUUIDs));
        metadata.put(Ccr.CCR_CUSTOM_METADATA_LEADER_INDEX_UUID_KEY, leaderIndexMetaData.getIndexUUID());
        metadata.put(Ccr.CCR_CUSTOM_METADATA_LEADER_INDEX_NAME_KEY, leaderIndexMetaData.getIndex().getName());
        metadata.put(Ccr.CCR_CUSTOM_METADATA_REMOTE_CLUSTER_NAME_KEY, remoteClusterAlias);
        imdBuilder.putCustom(Ccr.CCR_CUSTOM_METADATA_KEY, metadata);

        imdBuilder.settings(leaderIndexMetaData.getSettings());

        // Copy mappings from leader IMD to follow IMD
        for (ObjectObjectCursor<String, MappingMetaData> cursor : leaderIndexMetaData.getMappings()) {
            imdBuilder.putMapping(cursor.value);
        }

        imdBuilder.setRoutingNumShards(leaderIndexMetaData.getRoutingNumShards());
        // We assert that insync allocation ids are not empty in `PrimaryShardAllocator`
        for (IntObjectCursor<Set<String>> entry : leaderIndexMetaData.getInSyncAllocationIds()) {
            imdBuilder.putInSyncAllocationIds(entry.key, Collections.singleton(IN_SYNC_ALLOCATION_ID));
        }

        return imdBuilder.build();
    }

    @Override
    public RepositoryData getRepositoryData() {
        Client remoteClient = client.getRemoteClusterClient(remoteClusterAlias);
        ClusterStateResponse response = remoteClient.admin().cluster().prepareState().clear().setMetaData(true)
            .get(ccrSettings.getRecoveryActionTimeout());
        MetaData remoteMetaData = response.getState().getMetaData();

        Map<String, SnapshotId> copiedSnapshotIds = new HashMap<>();
        Map<String, SnapshotState> snapshotStates = new HashMap<>(copiedSnapshotIds.size());
        Map<IndexId, Set<SnapshotId>> indexSnapshots = new HashMap<>(copiedSnapshotIds.size());

        ImmutableOpenMap<String, IndexMetaData> remoteIndices = remoteMetaData.getIndices();
        for (String indexName : remoteMetaData.getConcreteAllIndices()) {
            // Both the Snapshot name and UUID are set to _latest_
            SnapshotId snapshotId = new SnapshotId(LATEST, LATEST);
            copiedSnapshotIds.put(indexName, snapshotId);
            snapshotStates.put(indexName, SnapshotState.SUCCESS);
            Index index = remoteIndices.get(indexName).getIndex();
            indexSnapshots.put(new IndexId(indexName, index.getUUID()), Collections.singleton(snapshotId));
        }

        return new RepositoryData(1, copiedSnapshotIds, snapshotStates, indexSnapshots, Collections.emptyList());
    }

    @Override
    public void initializeSnapshot(SnapshotId snapshotId, List<IndexId> indices, MetaData metaData) {
        throw new UnsupportedOperationException("Unsupported for repository of type: " + TYPE);
    }

    @Override
    public SnapshotInfo finalizeSnapshot(SnapshotId snapshotId, List<IndexId> indices, long startTime, String failure, int totalShards,
                                         List<SnapshotShardFailure> shardFailures, long repositoryStateId, boolean includeGlobalState) {
        throw new UnsupportedOperationException("Unsupported for repository of type: " + TYPE);
    }

    @Override
    public void deleteSnapshot(SnapshotId snapshotId, long repositoryStateId) {
        throw new UnsupportedOperationException("Unsupported for repository of type: " + TYPE);
    }

    @Override
    public long getSnapshotThrottleTimeInNanos() {
        throw new UnsupportedOperationException("Unsupported for repository of type: " + TYPE);
    }

    @Override
    public long getRestoreThrottleTimeInNanos() {
        return throttledTime.count();
    }

    @Override
    public String startVerification() {
        throw new UnsupportedOperationException("Unsupported for repository of type: " + TYPE);
    }

    @Override
    public void endVerification(String verificationToken) {
        throw new UnsupportedOperationException("Unsupported for repository of type: " + TYPE);
    }

    @Override
    public void verify(String verificationToken, DiscoveryNode localNode) {
    }

    @Override
    public boolean isReadOnly() {
        return true;
    }

    @Override
    public void snapshotShard(IndexShard shard, Store store, SnapshotId snapshotId, IndexId indexId, IndexCommit snapshotIndexCommit,
                              IndexShardSnapshotStatus snapshotStatus) {
        throw new UnsupportedOperationException("Unsupported for repository of type: " + TYPE);
    }

    @Override
    public void restoreShard(IndexShard indexShard, SnapshotId snapshotId, Version version, IndexId indexId, ShardId shardId,
                             RecoveryState recoveryState) {
        // TODO: Add timeouts to network calls / the restore process.
        final Store store = indexShard.store();
        store.incRef();
        try {
            store.createEmpty(indexShard.indexSettings().getIndexMetaData().getCreationVersion().luceneVersion);
        } catch (EngineException | IOException e) {
            throw new IndexShardRecoveryException(shardId, "failed to create empty store", e);
        } finally {
            store.decRef();
        }

        Map<String, String> ccrMetaData = indexShard.indexSettings().getIndexMetaData().getCustomData(Ccr.CCR_CUSTOM_METADATA_KEY);
        String leaderUUID = ccrMetaData.get(Ccr.CCR_CUSTOM_METADATA_LEADER_INDEX_UUID_KEY);
        Index leaderIndex = new Index(shardId.getIndexName(), leaderUUID);
        ShardId leaderShardId = new ShardId(leaderIndex, shardId.getId());

        final Client remoteClient = client.getRemoteClusterClient(remoteClusterAlias);

        final String retentionLeaseId =
                indexShard.shardId().getIndex().getUUID() + "-following-" + leaderUUID + "-" + UUIDs.randomBase64UUID();
        remoteClient
                .execute(AddRetentionLeaseAction.INSTANCE, new AddRetentionLeaseAction.Request(leaderShardId, retentionLeaseId, 0, "ccr"))
                .actionGet(ccrSettings.getRecoveryActionTimeout());

        // TODO: There should be some local timeout. And if the remote cluster returns an unknown session
        //  response, we should be able to retry by creating a new session.
        String name = metadata.name();
        try (RestoreSession restoreSession = openSession(name, remoteClient, leaderShardId, indexShard, recoveryState)) {
            restoreSession.restoreFiles();
            updateMappings(remoteClient, leaderIndex, restoreSession.mappingVersion, client, indexShard.routingEntry().index());
        } catch (Exception e) {
            throw new IndexShardRestoreFailedException(indexShard.shardId(), "failed to restore snapshot [" + snapshotId + "]", e);
        }
    }

    @Override
    public IndexShardSnapshotStatus getShardSnapshotStatus(SnapshotId snapshotId, Version version, IndexId indexId, ShardId leaderShardId) {
        throw new UnsupportedOperationException("Unsupported for repository of type: " + TYPE);
    }

    private void updateMappings(Client leaderClient, Index leaderIndex, long leaderMappingVersion,
                                Client followerClient, Index followerIndex) {
        final PlainActionFuture<IndexMetaData> indexMetadataFuture = new PlainActionFuture<>();
        final long startTimeInNanos = System.nanoTime();
        final Supplier<TimeValue> timeout = () -> {
            final long elapsedInNanos = System.nanoTime() - startTimeInNanos;
            return TimeValue.timeValueNanos(ccrSettings.getRecoveryActionTimeout().nanos() - elapsedInNanos);
        };
        CcrRequests.getIndexMetadata(leaderClient, leaderIndex, leaderMappingVersion, 0L, timeout, indexMetadataFuture);
        final IndexMetaData leaderIndexMetadata = indexMetadataFuture.actionGet(ccrSettings.getRecoveryActionTimeout());
        final MappingMetaData mappingMetaData = leaderIndexMetadata.mapping();
        if (mappingMetaData != null) {
            final PutMappingRequest putMappingRequest = CcrRequests.putMappingRequest(followerIndex.getName(), mappingMetaData)
                .masterNodeTimeout(TimeValue.timeValueMinutes(30));
            followerClient.admin().indices().putMapping(putMappingRequest).actionGet(ccrSettings.getRecoveryActionTimeout());
        }
    }

    private RestoreSession openSession(String repositoryName, Client remoteClient, ShardId leaderShardId, IndexShard indexShard,
                                       RecoveryState recoveryState) {
        String sessionUUID = UUIDs.randomBase64UUID();
        PutCcrRestoreSessionAction.PutCcrRestoreSessionResponse response = remoteClient.execute(PutCcrRestoreSessionAction.INSTANCE,
            new PutCcrRestoreSessionRequest(sessionUUID, leaderShardId)).actionGet(ccrSettings.getRecoveryActionTimeout());
        return new RestoreSession(repositoryName, remoteClient, sessionUUID, response.getNode(), indexShard, recoveryState,
            response.getStoreFileMetaData(), response.getMappingVersion(), threadPool, ccrSettings, throttledTime::inc);
    }

    private static class RestoreSession extends FileRestoreContext implements Closeable {

        private final Client remoteClient;
        private final String sessionUUID;
        private final DiscoveryNode node;
        private final Store.MetadataSnapshot sourceMetaData;
        private final long mappingVersion;
        private final CcrSettings ccrSettings;
        private final LongConsumer throttleListener;
        private final ThreadPool threadPool;

        RestoreSession(String repositoryName, Client remoteClient, String sessionUUID, DiscoveryNode node, IndexShard indexShard,
                       RecoveryState recoveryState, Store.MetadataSnapshot sourceMetaData, long mappingVersion,
                       ThreadPool threadPool, CcrSettings ccrSettings, LongConsumer throttleListener) {
            super(repositoryName, indexShard, SNAPSHOT_ID, recoveryState, Math.toIntExact(ccrSettings.getChunkSize().getBytes()));
            this.remoteClient = remoteClient;
            this.sessionUUID = sessionUUID;
            this.node = node;
            this.sourceMetaData = sourceMetaData;
            this.mappingVersion = mappingVersion;
            this.threadPool = threadPool;
            this.ccrSettings = ccrSettings;
            this.throttleListener = throttleListener;
        }

        void restoreFiles() throws IOException {
            ArrayList<FileInfo> fileInfos = new ArrayList<>();
            for (StoreFileMetaData fileMetaData : sourceMetaData) {
                ByteSizeValue fileSize = new ByteSizeValue(fileMetaData.length());
                fileInfos.add(new FileInfo(fileMetaData.name(), fileMetaData, fileSize));
            }
            SnapshotFiles snapshotFiles = new SnapshotFiles(LATEST, fileInfos);
            restore(snapshotFiles);
        }

        private static class FileSession {
            FileSession(long lastTrackedSeqNo, long lastOffset) {
                this.lastTrackedSeqNo = lastTrackedSeqNo;
                this.lastOffset = lastOffset;
            }

            final long lastTrackedSeqNo;
            final long lastOffset;
        }

        @Override
        protected void restoreFiles(List<FileInfo> filesToRecover, Store store) throws IOException {
            logger.trace("[{}] starting CCR restore of {} files", shardId, filesToRecover);

            try (MultiFileWriter multiFileWriter = new MultiFileWriter(store, recoveryState.getIndex(), "", logger, () -> {})) {
                final LocalCheckpointTracker requestSeqIdTracker = new LocalCheckpointTracker(NO_OPS_PERFORMED, NO_OPS_PERFORMED);
                final AtomicReference<Tuple<StoreFileMetaData, Exception>> error = new AtomicReference<>();

                final ArrayDeque<FileInfo> remainingFiles = new ArrayDeque<>(filesToRecover);
                final Map<FileInfo, FileSession> inFlightRequests = new HashMap<>();
                final Object mutex = new Object();

                while (true) {
                    if (error.get() != null) {
                        break;
                    }
                    final FileInfo fileToRecover;
                    final FileSession fileSession;
                    synchronized (mutex) {
                        if (inFlightRequests.isEmpty() && remainingFiles.isEmpty()) {
                            break;
                        }
                        final long maxConcurrentFileChunks = ccrSettings.getMaxConcurrentFileChunks();
                        if (remainingFiles.isEmpty() == false && inFlightRequests.size() < maxConcurrentFileChunks) {
                            for (int i = 0; i < maxConcurrentFileChunks; i++) {
                                if (remainingFiles.isEmpty()) {
                                    break;
                                }
                                inFlightRequests.put(remainingFiles.pop(), new FileSession(NO_OPS_PERFORMED, 0));
                            }
                        }
                        final Map.Entry<FileInfo, FileSession> minEntry =
                            inFlightRequests.entrySet().stream().min(Comparator.comparingLong(e -> e.getValue().lastTrackedSeqNo)).get();
                        fileSession = minEntry.getValue();
                        fileToRecover = minEntry.getKey();
                    }
                    try {
                        requestSeqIdTracker.waitForOpsToComplete(fileSession.lastTrackedSeqNo);
                        synchronized (mutex) {
                            // if file has been removed in the mean-while, it means that restore of this file completed, so start working
                            // on the next one
                            if (inFlightRequests.containsKey(fileToRecover) == false) {
                                continue;
                            }
                        }
                        final long requestSeqId = requestSeqIdTracker.generateSeqNo();
                        try {
                            synchronized (mutex) {
                                inFlightRequests.put(fileToRecover, new FileSession(requestSeqId, fileSession.lastOffset));
                            }
                            final int bytesRequested = Math.toIntExact(Math.min(ccrSettings.getChunkSize().getBytes(),
                                fileToRecover.length() - fileSession.lastOffset));
                            final GetCcrRestoreFileChunkRequest request =
                                new GetCcrRestoreFileChunkRequest(node, sessionUUID, fileToRecover.name(), bytesRequested);
                            logger.trace("[{}] [{}] fetching chunk for file [{}]", shardId, snapshotId, fileToRecover.name());

                            remoteClient.execute(GetCcrRestoreFileChunkAction.INSTANCE, request,
                                ActionListener.wrap(
                                    r -> threadPool.generic().execute(new AbstractRunnable() {
                                        @Override
                                        public void onFailure(Exception e) {
                                            error.compareAndSet(null, Tuple.tuple(fileToRecover.metadata(), e));
                                            requestSeqIdTracker.markSeqNoAsCompleted(requestSeqId);
                                        }

                                        @Override
                                        protected void doRun() throws Exception {
                                            final int actualChunkSize = r.getChunk().length();
                                            final long nanosPaused = ccrSettings.getRateLimiter().maybePause(actualChunkSize);
                                            throttleListener.accept(nanosPaused);
                                            final long newOffset = r.getOffset() + actualChunkSize;
                                            assert newOffset <= fileToRecover.length();
                                            final boolean lastChunk = newOffset >= fileToRecover.length();
                                            multiFileWriter.writeFileChunk(fileToRecover.metadata(), r.getOffset(), r.getChunk(),
                                                lastChunk);
                                            if (lastChunk) {
                                                synchronized (mutex) {
                                                    final FileSession session = inFlightRequests.remove(fileToRecover);
                                                    assert session != null : "session disappeared for " + fileToRecover.name();
                                                }
                                            } else {
                                                synchronized (mutex) {
                                                    final FileSession replaced = inFlightRequests.replace(fileToRecover,
                                                        new FileSession(requestSeqId, newOffset));
                                                    assert replaced != null : "session disappeared for " + fileToRecover.name();
                                                }
                                            }
                                            requestSeqIdTracker.markSeqNoAsCompleted(requestSeqId);
                                        }
                                    }),
                                    e -> {
                                        error.compareAndSet(null, Tuple.tuple(fileToRecover.metadata(), e));
                                        requestSeqIdTracker.markSeqNoAsCompleted(requestSeqId);
                                    }
                                ));
                        } catch (Exception e) {
                            error.compareAndSet(null, Tuple.tuple(fileToRecover.metadata(), e));
                            requestSeqIdTracker.markSeqNoAsCompleted(requestSeqId);
                            throw e;
                        }
                    } catch (Exception e) {
                        error.compareAndSet(null, Tuple.tuple(fileToRecover.metadata(), e));
                        break;
                    }

                }
                try {
                    requestSeqIdTracker.waitForOpsToComplete(requestSeqIdTracker.getMaxSeqNo());
                } catch (InterruptedException e) {
                    Thread.currentThread().interrupt();
                    throw new ElasticsearchException(e);
                }
                if (error.get() != null) {
                    handleError(store, error.get().v2());
                }
            }

            logger.trace("[{}] completed CCR restore", shardId);
        }

        private void handleError(Store store, Exception e) throws IOException {
            final IOException corruptIndexException;
            if ((corruptIndexException = ExceptionsHelper.unwrapCorruption(e)) != null) {
                try {
                    store.markStoreCorrupted(corruptIndexException);
                } catch (IOException ioe) {
                    logger.warn("store cannot be marked as corrupted", e);
                }
                throw corruptIndexException;
            } else {
                ExceptionsHelper.reThrowIfNotNull(e);
            }
        }

        @Override
        protected InputStream fileInputStream(FileInfo fileInfo) {
            throw new UnsupportedOperationException();
        }

        @Override
        public void close() {
            ClearCcrRestoreSessionRequest clearRequest = new ClearCcrRestoreSessionRequest(sessionUUID, node);
            ClearCcrRestoreSessionAction.ClearCcrRestoreSessionResponse response =
                remoteClient.execute(ClearCcrRestoreSessionAction.INSTANCE, clearRequest).actionGet(ccrSettings.getRecoveryActionTimeout());
        }
    }
}<|MERGE_RESOLUTION|>--- conflicted
+++ resolved
@@ -8,15 +8,14 @@
 
 import com.carrotsearch.hppc.cursors.IntObjectCursor;
 import com.carrotsearch.hppc.cursors.ObjectObjectCursor;
+import org.apache.logging.log4j.LogManager;
+import org.apache.logging.log4j.Logger;
 import org.apache.lucene.index.IndexCommit;
 import org.elasticsearch.ElasticsearchException;
 import org.elasticsearch.ExceptionsHelper;
 import org.elasticsearch.Version;
-<<<<<<< HEAD
+import org.elasticsearch.action.ActionListener;
 import org.elasticsearch.action.AddRetentionLeaseAction;
-=======
-import org.elasticsearch.action.ActionListener;
->>>>>>> c0328d5d
 import org.elasticsearch.action.admin.cluster.state.ClusterStateRequest;
 import org.elasticsearch.action.admin.cluster.state.ClusterStateResponse;
 import org.elasticsearch.action.admin.indices.mapping.put.PutMappingRequest;
@@ -95,6 +94,8 @@
  */
 public class CcrRepository extends AbstractLifecycleComponent implements Repository {
 
+    private static final Logger logger = LogManager.getLogger(CcrRepository.class);
+
     public static final String LATEST = "_latest_";
     public static final String TYPE = "_ccr_";
     public static final String NAME_PREFIX = "_ccr_";
@@ -302,8 +303,8 @@
 
         final Client remoteClient = client.getRemoteClusterClient(remoteClusterAlias);
 
-        final String retentionLeaseId =
-                indexShard.shardId().getIndex().getUUID() + "-following-" + leaderUUID + "-" + UUIDs.randomBase64UUID();
+        final String retentionLeaseId = indexShard.shardId().getIndex().getUUID() + "-following-" + leaderUUID;
+        logger.trace("requesting leader primary to add retention lease [" + retentionLeaseId + "]");
         remoteClient
                 .execute(AddRetentionLeaseAction.INSTANCE, new AddRetentionLeaseAction.Request(leaderShardId, retentionLeaseId, 0, "ccr"))
                 .actionGet(ccrSettings.getRecoveryActionTimeout());
