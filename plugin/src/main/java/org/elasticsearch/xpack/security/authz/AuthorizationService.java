--- conflicted
+++ resolved
@@ -30,11 +30,8 @@
 import org.elasticsearch.action.update.UpdateAction;
 import org.elasticsearch.cluster.metadata.MetaData;
 import org.elasticsearch.cluster.service.ClusterService;
-<<<<<<< HEAD
 import org.elasticsearch.common.Nullable;
-=======
 import org.elasticsearch.common.collect.Tuple;
->>>>>>> 4f65d9b5
 import org.elasticsearch.common.component.AbstractComponent;
 import org.elasticsearch.common.settings.Setting;
 import org.elasticsearch.common.settings.Setting.Property;
@@ -397,15 +394,6 @@
         // Maps (resolved-index , action) -> is-granted
         final Map<Tuple<String, String>, Boolean> indexActionAuthority = new HashMap<>();
         for (BulkItemRequest item : request.items()) {
-<<<<<<< HEAD
-                final String itemAction = getAction(item);
-            final boolean granted = actionAuthority.computeIfAbsent(itemAction, key -> {
-                final IndicesAccessControl itemAccessControl = permission.authorize(itemAction, indices, metaData, fieldPermissionsCache);
-                return itemAccessControl.isGranted();
-            });
-            if (granted == false) {
-                item.abort(index, denial(authentication, itemAction, request, null));
-=======
             String resolvedIndex = resolvedIndexNames.computeIfAbsent(item.index(), key -> {
                 final ResolvedIndices resolvedIndices = indicesAndAliasesResolver.resolveIndicesAndAliases(item.request(), metaData,
                         authorizedIndices);
@@ -431,8 +419,7 @@
                 return itemAccessControl.isGranted();
             });
             if (granted == false) {
-                item.abort(resolvedIndex, denial(authentication, itemAction, request));
->>>>>>> 4f65d9b5
+                item.abort(resolvedIndex, denial(authentication, itemAction, request, null));
             }
         }
     }
