/*
 * Licensed to Elasticsearch under one or more contributor
 * license agreements. See the NOTICE file distributed with
 * this work for additional information regarding copyright
 * ownership. Elasticsearch licenses this file to you under
 * the Apache License, Version 2.0 (the "License"); you may
 * not use this file except in compliance with the License.
 * You may obtain a copy of the License at
 *
 *    http://www.apache.org/licenses/LICENSE-2.0
 *
 * Unless required by applicable law or agreed to in writing,
 * software distributed under the License is distributed on an
 * "AS IS" BASIS, WITHOUT WARRANTIES OR CONDITIONS OF ANY
 * KIND, either express or implied.  See the License for the
 * specific language governing permissions and limitations
 * under the License.
 */

package org.elasticsearch.rest.action.document;

import org.elasticsearch.action.index.IndexRequest;
import org.elasticsearch.action.support.ActiveShardCount;
import org.elasticsearch.client.node.NodeClient;
import org.elasticsearch.common.inject.Inject;
import org.elasticsearch.common.settings.Settings;
import org.elasticsearch.index.VersionType;
import org.elasticsearch.rest.BaseRestHandler;
import org.elasticsearch.rest.RestController;
import org.elasticsearch.rest.RestRequest;
import org.elasticsearch.rest.action.RestActions;
import org.elasticsearch.rest.action.RestStatusToXContentListener;

import java.io.IOException;

import static org.elasticsearch.rest.RestRequest.Method.POST;
import static org.elasticsearch.rest.RestRequest.Method.PUT;

public class RestIndexAction extends BaseRestHandler {

    @Inject
    public RestIndexAction(Settings settings, RestController controller) {
        super(settings);
        controller.registerHandler(POST, "/{index}/{type}", this); // auto id creation
        controller.registerHandler(PUT, "/{index}/{type}/{id}", this);
        controller.registerHandler(POST, "/{index}/{type}/{id}", this);
        CreateHandler createHandler = new CreateHandler(settings);
        controller.registerHandler(PUT, "/{index}/{type}/{id}/_create", createHandler);
        controller.registerHandler(POST, "/{index}/{type}/{id}/_create", createHandler);
    }

    final class CreateHandler extends BaseRestHandler {
        protected CreateHandler(Settings settings) {
            super(settings);
        }

        @Override
        public RestChannelConsumer prepareRequest(RestRequest request, final NodeClient client) throws IOException {
            request.params().put("op_type", "create");
            return RestIndexAction.this.prepareRequest(request, client);
        }
    }

    @Override
    public RestChannelConsumer prepareRequest(final RestRequest request, final NodeClient client) throws IOException {
        IndexRequest indexRequest = new IndexRequest(request.param("index"), request.param("type"), request.param("id"));
        indexRequest.routing(request.param("routing"));
        indexRequest.parent(request.param("parent")); // order is important, set it after routing, so it will set the routing
        indexRequest.timestamp(request.param("timestamp"));
        if (request.hasParam("ttl")) {
            indexRequest.ttl(request.param("ttl"));
        }
        indexRequest.setPipeline(request.param("pipeline"));
        indexRequest.source(request.content());
        indexRequest.timeout(request.paramAsTime("timeout", IndexRequest.DEFAULT_TIMEOUT));
        indexRequest.setRefreshPolicy(request.param("refresh"));
        indexRequest.version(RestActions.parseVersion(request));
        indexRequest.versionType(VersionType.fromString(request.param("version_type"), indexRequest.versionType()));
        String sOpType = request.param("op_type");
<<<<<<< HEAD
        if (sOpType != null) {
            try {
                indexRequest.opType(sOpType);
            } catch (IllegalArgumentException eia){
                try {
                    XContentBuilder builder = channel.newErrorBuilder();
                    channel.sendResponse(
                            new BytesRestResponse(BAD_REQUEST, builder.startObject().field("error", eia.getMessage()).endObject()));
                } catch (IOException e1) {
                    logger.warn("Failed to send response", e1);
                    return;
                }
            }
        }
=======
>>>>>>> 51d53791
        String waitForActiveShards = request.param("wait_for_active_shards");
        if (waitForActiveShards != null) {
            indexRequest.waitForActiveShards(ActiveShardCount.parseString(waitForActiveShards));
        }
        if (sOpType != null) {
            indexRequest.opType(IndexRequest.OpType.fromString(sOpType));
        }

        return channel ->
            client.index(indexRequest, new RestStatusToXContentListener<>(channel, r -> r.getLocation(indexRequest.routing())));
    }

}<|MERGE_RESOLUTION|>--- conflicted
+++ resolved
@@ -77,29 +77,12 @@
         indexRequest.version(RestActions.parseVersion(request));
         indexRequest.versionType(VersionType.fromString(request.param("version_type"), indexRequest.versionType()));
         String sOpType = request.param("op_type");
-<<<<<<< HEAD
-        if (sOpType != null) {
-            try {
-                indexRequest.opType(sOpType);
-            } catch (IllegalArgumentException eia){
-                try {
-                    XContentBuilder builder = channel.newErrorBuilder();
-                    channel.sendResponse(
-                            new BytesRestResponse(BAD_REQUEST, builder.startObject().field("error", eia.getMessage()).endObject()));
-                } catch (IOException e1) {
-                    logger.warn("Failed to send response", e1);
-                    return;
-                }
-            }
-        }
-=======
->>>>>>> 51d53791
         String waitForActiveShards = request.param("wait_for_active_shards");
         if (waitForActiveShards != null) {
             indexRequest.waitForActiveShards(ActiveShardCount.parseString(waitForActiveShards));
         }
         if (sOpType != null) {
-            indexRequest.opType(IndexRequest.OpType.fromString(sOpType));
+            indexRequest.opType(sOpType);
         }
 
         return channel ->
