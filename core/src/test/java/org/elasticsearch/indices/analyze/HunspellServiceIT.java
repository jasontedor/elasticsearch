--- conflicted
+++ resolved
@@ -40,15 +40,9 @@
 public class HunspellServiceIT extends ESIntegTestCase {
     public void testLocaleDirectoryWithNodeLevelConfig() throws Exception {
         Settings settings = Settings.settingsBuilder()
-<<<<<<< HEAD
-                .put("path.conf", getDataPath("/indices/analyze/conf_dir"))
+                .put(Environment.PATH_CONF_SETTING.getKey(), getDataPath("/indices/analyze/conf_dir"))
                 .put(HUNSPELL_LAZY_LOAD.getKey(), randomBoolean())
                 .put(HUNSPELL_IGNORE_CASE.getKey(), true)
-=======
-                .put(Environment.PATH_CONF_SETTING.getKey(), getDataPath("/indices/analyze/conf_dir"))
-                .put(HUNSPELL_LAZY_LOAD, randomBoolean())
-                .put(HUNSPELL_IGNORE_CASE, true)
->>>>>>> e9bb3d31
                 .build();
 
         internalCluster().startNode(settings);
@@ -59,15 +53,9 @@
 
     public void testLocaleDirectoryWithLocaleSpecificConfig() throws Exception {
         Settings settings = Settings.settingsBuilder()
-<<<<<<< HEAD
-                .put("path.conf", getDataPath("/indices/analyze/conf_dir"))
+                .put(Environment.PATH_CONF_SETTING.getKey(), getDataPath("/indices/analyze/conf_dir"))
                 .put(HUNSPELL_LAZY_LOAD.getKey(), randomBoolean())
                 .put(HUNSPELL_IGNORE_CASE.getKey(), true)
-=======
-                .put(Environment.PATH_CONF_SETTING.getKey(), getDataPath("/indices/analyze/conf_dir"))
-                .put(HUNSPELL_LAZY_LOAD, randomBoolean())
-                .put(HUNSPELL_IGNORE_CASE, true)
->>>>>>> e9bb3d31
                 .put("indices.analysis.hunspell.dictionary.en_US.strict_affix_parsing", false)
                 .put("indices.analysis.hunspell.dictionary.en_US.ignore_case", false)
                 .build();
@@ -87,13 +75,8 @@
 
     public void testDicWithNoAff() throws Exception {
         Settings settings = Settings.settingsBuilder()
-<<<<<<< HEAD
-                .put("path.conf", getDataPath("/indices/analyze/no_aff_conf_dir"))
+                .put(Environment.PATH_CONF_SETTING.getKey(), getDataPath("/indices/analyze/no_aff_conf_dir"))
                 .put(HUNSPELL_LAZY_LOAD.getKey(), randomBoolean())
-=======
-                .put(Environment.PATH_CONF_SETTING.getKey(), getDataPath("/indices/analyze/no_aff_conf_dir"))
-                .put(HUNSPELL_LAZY_LOAD, randomBoolean())
->>>>>>> e9bb3d31
                 .build();
 
         Dictionary dictionary = null;
@@ -110,13 +93,8 @@
 
     public void testDicWithTwoAffs() throws Exception {
         Settings settings = Settings.settingsBuilder()
-<<<<<<< HEAD
-                .put("path.conf", getDataPath("/indices/analyze/two_aff_conf_dir"))
+                .put(Environment.PATH_CONF_SETTING.getKey(), getDataPath("/indices/analyze/two_aff_conf_dir"))
                 .put(HUNSPELL_LAZY_LOAD.getKey(), randomBoolean())
-=======
-                .put(Environment.PATH_CONF_SETTING.getKey(), getDataPath("/indices/analyze/two_aff_conf_dir"))
-                .put(HUNSPELL_LAZY_LOAD, randomBoolean())
->>>>>>> e9bb3d31
                 .build();
 
         Dictionary dictionary = null;
